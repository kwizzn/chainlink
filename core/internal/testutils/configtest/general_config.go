--- conflicted
+++ resolved
@@ -87,17 +87,11 @@
 	KeeperMaximumGracePeriod                  null.Int
 	KeeperRegistrySyncInterval                *time.Duration
 	KeeperRegistrySyncUpkeepQueueSize         null.Int
-<<<<<<< HEAD
 	LeaseLockDuration                         *time.Duration
 	LeaseLockRefreshInterval                  *time.Duration
 	LogFileDir                                null.String
 	LogLevel                                  *zapcore.Level
 	DefaultLogLevel                           *zapcore.Level
-=======
-	KeeperCheckUpkeepGasPriceFeatureEnabled   null.Bool
-	LogLevel                                  *config.LogLevel
-	DefaultLogLevel                           *config.LogLevel
->>>>>>> f19195c0
 	LogSQL                                    null.Bool
 	LogToDisk                                 null.Bool
 	SecretGenerator                           config.SecretGenerator
