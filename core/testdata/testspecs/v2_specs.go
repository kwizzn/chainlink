--- conflicted
+++ resolved
@@ -133,15 +133,9 @@
               abi="RandomnessRequest(bytes32 keyHash,uint256 seed,bytes32 indexed jobID,address sender,uint256 fee,bytes32 requestID)"
               data="$(jobRun.logData)"
               topics="$(jobRun.logTopics)"]
-<<<<<<< HEAD
-vrf          [type=vrf 
-              publicKey="$(jobSpec.publicKey)" 
-              requestBlockHash="$(jobRun.logBlockHash)" 
-=======
 vrf          [type=vrf
               publicKey="$(jobSpec.publicKey)"
               requestBlockHash="$(jobRun.logBlockHash)"
->>>>>>> df6daf7c
               requestBlockNumber="$(jobRun.logBlockNumber)"
               topics="$(jobRun.logTopics)"]
 encode_tx    [type=ethabiencode
